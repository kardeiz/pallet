--- conflicted
+++ resolved
@@ -12,25 +12,17 @@
 
 [dependencies]
 tantivy = "0.12"
-<<<<<<< HEAD
 sled = { version = "0.31"}
 bincode = { version =  "1", optional = true }
-=======
-sled = { version = "0.31" }
-bincode = "1"
->>>>>>> 2ddc6497
 serde = { version = "1", features = ["derive"] }
 thiserror = "1"
 rayon = "1"
 pallet-macros = { path = "./pallet-macros", version = "0.4" }
 tempfile = "3.1"
-<<<<<<< HEAD
 serde_cbor ={ version =  "0.11.1", optional = true }
 
 [features]
 default = ["bincode"]
-=======
 
 [patch.crates-io]
-sled = { git = 'https://github.com/kardeiz/sled', branch = 'wsl-fix' }
->>>>>>> 2ddc6497
+sled = { git = 'https://github.com/kardeiz/sled', branch = 'wsl-fix' }